mod common;
use std::fs::{self, File};
use std::io::Cursor;

use backhand::filesystem::{FilesystemHeader, FilesystemReader};
use backhand::FilesystemWriter;
use common::test_unsquashfs;
use test_assets::TestAssetDef;
use test_log::test;

/// Before:
/// testing
/// └── a
///     └── b
///         └── c
///             └── d
///                 └── e
///                     └── first_file
/// After:
/// testing
/// ├── a
/// │   ├── b
/// │   │   └── c
/// │   │       └── d
/// │   │           └── e
/// │   │               ├── dude
/// │   │               └── first_file (modified)
/// │   └── d
/// │       └── e
/// │           └── new_file (added)
/// └── root_file (added)
#[test]
fn test_add_00() {
    let asset_defs = [
        TestAssetDef {
            filename: "out.squashfs".to_string(),
            hash: "8610cd350bbd51ca6c8b84c210ef24c57898845f75f5b4ae0c6d7e785efaab4f".to_string(),
            url: "wcampbell.dev/squashfs/testing/test_add_00/out.squashfs".to_string(),
        },
        TestAssetDef {
            filename: "new.squashfs".to_string(),
            hash: "dc02848152d42b331fa0540000f68bf0942c5b00a3a44a3a6f208af34b4b6ec3".to_string(),
            url: "wcampbell.dev/squashfs/testing/test_add_00/new.squashfs".to_string(),
        },
    ];
    const TEST_PATH: &str = "test-assets/test_add_00";
    let og_path = format!("{TEST_PATH}/out.squashfs");
    let new_path = format!("{TEST_PATH}/bytes.squashfs");

    test_assets::download_test_files(&asset_defs, TEST_PATH, true).unwrap();
    let file = File::open(og_path).unwrap();
    let og_filesystem = FilesystemReader::from_reader(file).unwrap();
    let mut new_filesystem = FilesystemWriter::same_as_existing(&og_filesystem).unwrap();

    // Add file
<<<<<<< HEAD
    new_filesystem.push_file(
        "his is a new file, wowo!",
        "a/d/e/new_file",
        FilesystemHeader::default(),
    );
    // Add file
    new_filesystem.push_file("i am (g)root", "root_file", FilesystemHeader::default());
    // Add file
    new_filesystem.push_file("dude", "a/b/c/d/dude", FilesystemHeader::default());
=======
    let bytes = &mut b"this is a new file, wowo!".as_slice();
    og_filesystem
        .push_file(bytes, "a/d/e/new_file", FilesystemHeader::default())
        .unwrap();
    // Add file
    og_filesystem
        .push_file(
            &mut Cursor::new("i am (g)root"),
            "root_file",
            FilesystemHeader::default(),
        )
        .unwrap();
    // Add file
    og_filesystem
        .push_file(
            &mut Cursor::new("dude"),
            "a/b/c/d/dude",
            FilesystemHeader::default(),
        )
        .unwrap();
>>>>>>> 8ce81a65

    // Modify file
    let file = new_filesystem.mut_file("/a/b/c/d/e/first_file").unwrap();
    file.bytes = b"MODIFIEDfirst file!\n".to_vec();

    let bytes = new_filesystem.to_bytes().unwrap();
    fs::write(new_path, bytes).unwrap();

    let new_path = format!("{TEST_PATH}/new.squashfs");
    test_unsquashfs(&new_path, &new_path, None);
}<|MERGE_RESOLUTION|>--- conflicted
+++ resolved
@@ -53,23 +53,12 @@
     let mut new_filesystem = FilesystemWriter::same_as_existing(&og_filesystem).unwrap();
 
     // Add file
-<<<<<<< HEAD
-    new_filesystem.push_file(
-        "his is a new file, wowo!",
-        "a/d/e/new_file",
-        FilesystemHeader::default(),
-    );
-    // Add file
-    new_filesystem.push_file("i am (g)root", "root_file", FilesystemHeader::default());
-    // Add file
-    new_filesystem.push_file("dude", "a/b/c/d/dude", FilesystemHeader::default());
-=======
     let bytes = &mut b"this is a new file, wowo!".as_slice();
-    og_filesystem
+    new_filesystem
         .push_file(bytes, "a/d/e/new_file", FilesystemHeader::default())
         .unwrap();
     // Add file
-    og_filesystem
+    new_filesystem
         .push_file(
             &mut Cursor::new("i am (g)root"),
             "root_file",
@@ -77,14 +66,13 @@
         )
         .unwrap();
     // Add file
-    og_filesystem
+    new_filesystem
         .push_file(
             &mut Cursor::new("dude"),
             "a/b/c/d/dude",
             FilesystemHeader::default(),
         )
         .unwrap();
->>>>>>> 8ce81a65
 
     // Modify file
     let file = new_filesystem.mut_file("/a/b/c/d/e/first_file").unwrap();
