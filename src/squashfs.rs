--- conflicted
+++ resolved
@@ -630,12 +630,8 @@
     /// Convert into [`FilesystemReader`] by extracting all file bytes and converting into a filesystem
     /// like structure in-memory
     #[instrument(skip_all)]
-<<<<<<< HEAD
     pub fn into_filesystem_reader(self) -> Result<FilesystemReader<'b>, BackhandError> {
-=======
-    pub fn into_filesystem_reader(self) -> Result<FilesystemReader, BackhandError> {
         info!("creating fs tree");
->>>>>>> d59e184f
         let mut root = Nodes::new_root(NodeHeader::from_inode(self.root_inode.header, &self.id));
         self.extract_dir(
             &mut PathBuf::from("/"),
